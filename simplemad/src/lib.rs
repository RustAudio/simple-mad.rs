/*!
 This crate provides an interface to libmad, the MPEG audio decoding library.

 To begin, create a `Decoder` from a byte-oriented source using `Decoder::decode`
 or `Decoder::decode_interval`. Fetch results using `get_frame` or the `Iterator`
 interface. MP3 files often begin or end with metadata, which will cause libmad
 to produce errors. It is safe to ignore these errors until libmad reaches the
 start of the audio data or the end of the file.

 # Examples
 ```no_run
 #![allow(unused_variables)]
 use simplemad::{Decoder, Frame};
 use std::time::Duration;
 use std::fs::File;
 use std::path::Path;

 let path = Path::new("sample_mp3s/constant_stereo_128.mp3");
 let file = File::open(&path).unwrap();
 let decoder = Decoder::decode(file).unwrap();

 for decoding_result in decoder {
     match decoding_result {
         Err(e) => println!("Error: {:?}", e),
         Ok(frame) => {
             println!("Frame sample rate: {}", frame.sample_rate);
             println!("First audio sample (left channel): {:?}", frame.samples[0][0]);
             println!("First audio sample (right channel): {:?}", frame.samples[1][0]);
         },
     }
 }

 // Decode the interval from 1s to 2s (to the nearest frame),
 let file_b = File::open(&path).unwrap();
 let partial_decoder = Decoder::decode_interval(file_b,
                                                Duration::from_secs(1),
                                                Duration::from_secs(2));
 let frames: Vec<Frame> = partial_decoder.unwrap()
                                         .filter_map(|r| match r {
                                             Ok(f) => Some(f),
                                             Err(_) => None})
                                         .collect();

 // Decode only the headers to quickly calculate the file's length
 let file_c = File::open(&path).unwrap();
 let headers = Decoder::decode_headers(file_c).unwrap();
 let duration = headers.filter_map(|r| {
                           match r {
                               Ok(f) => Some(f.duration),
                               Err(_) => None,
                           }
                       }).fold(Duration::new(0, 0), |acc, dtn| acc + dtn);
*/

#![crate_name = "simplemad"]
#![deny(missing_docs, trivial_casts, unstable_features, unused_import_braces)]

extern crate simplemad_sys;
use std::io;
use std::default::Default;
use std::cmp::{max, min};
use std::time::Duration;
use simplemad_sys::*;

/// A decoded frame
#[derive(Clone, Debug)]
pub struct Frame {
    /// Number of samples per second
    pub sample_rate: u32,
    /// Stream bit rate
    pub bit_rate: u32,
    /// Audio layer (I, II or III)
    pub layer: MadLayer,
    /// Single Channel, Dual Channel, Joint Stereo or Stereo
    pub mode: MadMode,
    /// Samples are organized into a vector of channels. For
    /// stereo, the left channel is channel 0.
    pub samples: Vec<Vec<MadFixed32>>,
    /// The duration of the frame
    pub duration: Duration,
    /// The position at the start of the frame
    pub position: Duration,
}

/// An interface for the decoding operation
///
/// Create a decoder using `decode` or `decode_interval`. Fetch
/// results with `get_frame` or the `Iterator` interface.
pub struct Decoder<R>
where
    R: io::Read,
{
    reader: R,
    buffer: Box<[u8; 0x8000]>,
    stream: MadStream,
    synth: MadSynth,
    frame: MadFrame,
    position: Duration,
    headers_only: bool,
    start_time: Option<Duration>,
    end_time: Option<Duration>,
}

impl<R> Decoder<R>
where
    R: io::Read,
{
    fn new(
        reader: R,
        start_time: Option<Duration>,
        end_time: Option<Duration>,
        headers_only: bool,
    ) -> Result<Decoder<R>, SimplemadError> {
        let mut new_decoder = Decoder {
            reader: reader,
            buffer: Box::new([0u8; 0x8000]),
            stream: Default::default(),
            synth: Default::default(),
            frame: Default::default(),
            position: Duration::new(0, 0),
            headers_only: headers_only,
            start_time: start_time,
            end_time: end_time,
        };

        let bytes_read = try!(new_decoder.reader.read(&mut *new_decoder.buffer));

        unsafe {
            mad_stream_init(&mut new_decoder.stream);
            mad_frame_init(&mut new_decoder.frame);
            mad_synth_init(&mut new_decoder.synth);
            mad_stream_buffer(
                &new_decoder.stream,
                new_decoder.buffer.as_ptr(),
                bytes_read as c_ulong,
            );
        }

        Ok(new_decoder)
    }

    /// Decode a file in full
    pub fn decode(reader: R) -> Result<Decoder<R>, SimplemadError> {
        Decoder::new(reader, None, None, false)
    }

    /// Decode only the header information of each frame
    pub fn decode_headers(reader: R) -> Result<Decoder<R>, SimplemadError> {
        Decoder::new(reader, None, None, true)
    }

    /// Decode part of a file from `start_time` to `end_time`
    pub fn decode_interval(
        reader: R,
        start_time: Duration,
        end_time: Duration,
    ) -> Result<Decoder<R>, SimplemadError> {
        Decoder::new(reader, Some(start_time), Some(end_time), false)
    }

    /// Get the next decoding result, either a `Frame` or a `SimplemadError`
    pub fn get_frame(&mut self) -> Result<Frame, SimplemadError> {
        if let Some(t) = self.start_time {
            if self.position < t {
                return self.seek_to_start();
            }
        }

        if let Some(t) = self.end_time {
            if self.position >= t {
                return Err(SimplemadError::EOF);
            }
        }

        let decoding_result = if self.headers_only {
            self.decode_header_only()
        } else {
            self.decode_frame()
        };

        match decoding_result {
            Ok(frame) => {
                self.position += frame_duration(&self.frame);
                Ok(frame)
            }
            Err(SimplemadError::Mad(MadError::BufLen)) => {
                // Refill buffer and try again
                if try!(self.refill_buffer()) == 0 {
                    Err(SimplemadError::EOF)
                } else {
                    self.get_frame()
                }
            }
            Err(e) => Err(e),
        }
    }

    fn seek_to_start(&mut self) -> Result<Frame, SimplemadError> {
        if let Some(start_time) = self.start_time {
            while self.position < start_time {
                match self.decode_header_only() {
                    Ok(frame) => {
                        self.position += frame.duration;
                    }
                    Err(SimplemadError::Mad(MadError::BufLen)) => {
                        if try!(self.refill_buffer()) == 0 {
                            return Err(SimplemadError::EOF);
                        }
                    }
                    Err(e) => return Err(e),
                }
            }
        }

        self.get_frame()
    }

    fn decode_header_only(&mut self) -> Result<Frame, SimplemadError> {
        unsafe {
            mad_header_decode(&mut self.frame.header, &mut self.stream);
        }

        if let Some(error) = self.check_error() {
            return Err(SimplemadError::Mad(error));
        }

        Ok(Frame {
            sample_rate: self.frame.header.sample_rate,
            mode: self.frame.header.mode,
            layer: self.frame.header.layer,
            bit_rate: self.frame.header.bit_rate as u32,
            samples: Vec::new(),
            duration: frame_duration(&self.frame),
            position: self.position,
        })
    }

    fn decode_frame(&mut self) -> Result<Frame, SimplemadError> {
        unsafe {
            mad_frame_decode(&mut self.frame, &mut self.stream);
        }

        if let Some(error) = self.check_error() {
            return Err(SimplemadError::Mad(error));
        }

        unsafe {
            mad_synth_frame(&mut self.synth, &mut self.frame);
        }

        if let Some(error) = self.check_error() {
            return Err(SimplemadError::Mad(error));
        }

        let pcm = &self.synth.pcm;
        let samples = pcm.samples
<<<<<<< HEAD
                         .into_iter()
                         .take(pcm.channels as usize)
                         .map(|ch| {
                             ch.into_iter()
                               .take(pcm.length as usize)
                               .map(|sample| MadFixed32::new(*sample))
                               .collect()
                         })
                         .collect();
=======
            .into_iter()
            .take(pcm.channels as usize)
            .map(|ch| {
                ch.into_iter()
                    .take(pcm.length as usize)
                    .map(|sample| MadFixed32::from(*sample))
                    .collect()
            })
            .collect();
>>>>>>> 20737c8e

        Ok(Frame {
            sample_rate: pcm.sample_rate,
            duration: frame_duration(&self.frame),
            mode: self.frame.header.mode,
            layer: self.frame.header.layer,
            bit_rate: self.frame.header.bit_rate as u32,
            position: self.position,
            samples: samples,
        })
    }

    fn refill_buffer(&mut self) -> Result<usize, io::Error> {
        let buffer_len = self.buffer.len();
        let next_frame_position = self.stream.next_frame as usize - self.stream.buffer as usize;
        let unused_byte_count = buffer_len - min(next_frame_position, buffer_len);

        // Shift unused data to front of buffer
        for idx in 0..unused_byte_count {
            self.buffer[idx] = self.buffer[idx + next_frame_position];
        }

        // Refill rest of buffer
        let mut free_region_start = unused_byte_count;
        while free_region_start != buffer_len {
            let slice = &mut self.buffer[free_region_start..buffer_len];
            match try!(self.reader.read(slice)) {
                0 => break,
                n => free_region_start += n,
            }
        }

        unsafe {
            mad_stream_buffer(
                &self.stream,
                self.buffer.as_ptr(),
                free_region_start as c_ulong,
            );
        }

        let bytes_read = free_region_start - unused_byte_count;
        Ok(bytes_read)
    }

    fn check_error(&mut self) -> Option<MadError> {
        if self.stream.error != MadError::None {
            let error = self.stream.error;
            self.stream.error = MadError::None;
            Some(error)
        } else {
            None
        }
    }
}

impl<R> Iterator for Decoder<R>
where
    R: io::Read,
{
    type Item = Result<Frame, SimplemadError>;
    fn next(&mut self) -> Option<Result<Frame, SimplemadError>> {
        match self.get_frame() {
            Ok(f) => Some(Ok(f)),
            Err(SimplemadError::EOF) => None,
            Err(e) => Some(Err(e)),
        }
    }
}

impl<R> Drop for Decoder<R>
where
    R: io::Read,
{
    fn drop(&mut self) {
        unsafe {
            mad_stream_finish(&mut self.stream);
            mad_frame_finish(&mut self.frame);
            // mad_synth_finish is present in the libmad docs
            // but is defined as nothing in the library
            // mad_synth_finish(&mut self.synth);
        }
    }
}

#[derive(Debug)]
/// An error encountered during the decoding process
pub enum SimplemadError {
    /// An `io::Error` generated by the `Reader`
    Read(io::Error),
    /// A `MadError` generated by libmad
    Mad(MadError),
    /// The `Reader` has stopped producing data
    EOF,
}

impl From<MadError> for SimplemadError {
    fn from(err: MadError) -> SimplemadError {
        SimplemadError::Mad(err)
    }
}

impl From<io::Error> for SimplemadError {
    fn from(err: io::Error) -> SimplemadError {
        SimplemadError::Read(err)
    }
}

fn frame_duration(frame: &MadFrame) -> Duration {
    let duration = &frame.header.duration;
    Duration::new(
        duration.seconds as u64,
        ((duration.fraction as u64) * 1_000_000_000 / 352_800_000) as u32,
    )
}

#[derive(Clone, Copy, Default, Debug)]
#[repr(C)]
/// libmad's native fixed-point sample format
///
/// A 32-bit value comprised of a sign bit,
/// three whole number bits and 28 fractional
/// bits.
pub struct MadFixed32 {
    value: i32,
}

impl MadFixed32 {
    /// Construct a new MadFixed32 from a value in libmad's fixed-point format
    pub fn new(v: i32) -> MadFixed32 {
        MadFixed32 { value: v }
    }

    /// Get the raw fixed-point representation
    pub fn to_raw(&self) -> i32 {
        self.value
    }

    /// Convert to i16
    pub fn to_i16(&self) -> i16 {
        let frac_bits = 28;
        let unity_value = 0x1000_0000;
        let rounded_value = self.value + (1 << (frac_bits - 16));
        let clipped_value = max(-unity_value, min(rounded_value, unity_value - 1));
        let quantized_value = clipped_value >> (frac_bits + 1 - 16);

        quantized_value as i16
    }

    /// Convert to i32
    pub fn to_i32(&self) -> i32 {
        // clip only
        if self.value > i32::max_value() / 8 {
            i32::max_value()
        } else if self.value < i32::min_value() / 8 {
            i32::min_value()
        } else {
            self.value * 8
        }
    }

    /// Convert to f32
    pub fn to_f32(&self) -> f32 {
        // The big number is 2^28, as 28 is the fractional bit count)
        f32::max(-1.0, f32::min(1.0, (self.value as f32) / 268435456.0))
    }

    /// Convert to f64
    pub fn to_f64(&self) -> f64 {
        // The big number is 2^28, as 28 is the fractional bit count)
        f64::max(-1.0, f64::min(1.0, (f64::from(self.value)) / 268435456.0))
    }
}

impl From<i16> for MadFixed32 {
    fn from(v: i16) -> MadFixed32 {
        MadFixed32 {
            value: i32::from(v) * 0x2000,
        }
    }
}

impl From<i32> for MadFixed32 {
    fn from(v: i32) -> MadFixed32 {
        MadFixed32 { value: v / 8 }
    }
}

impl From<f32> for MadFixed32 {
    fn from(v: f32) -> MadFixed32 {
        MadFixed32 {
            // The big number is 2^28, as
            // 28 is the fractional bit count)
            value: (v * 268435456.0) as i32,
        }
    }
}

impl From<f64> for MadFixed32 {
    fn from(v: f64) -> MadFixed32 {
        MadFixed32 {
            // The big number is 2^28, as
            // 28 is the fractional bit count)
            value: (v * 268435456.0) as i32,
        }
    }
}

#[cfg(test)]
mod test {
    use super::*;
    use std::io::BufReader;
    use std::fs::File;
    use std::path::Path;
    use std::time::Duration;

    #[test]
    fn test_find_duration() {
        let path = Path::new("sample_mp3s/constant_stereo_128.mp3");
        let file = File::open(&path).unwrap();
        let bufreader = BufReader::new(file);
        let decoder = Decoder::decode_headers(bufreader).unwrap();

        let duration = decoder
            .filter_map(|r| match r {
                Ok(f) => Some(f.duration),
                Err(_) => None,
            })
            .fold(Duration::new(0, 0), |acc, dtn| acc + dtn);

        assert_eq!(duration, Duration::new(5, 41632464));
    }

    #[test]
    fn test_decode_headers() {
        let path = Path::new("sample_mp3s/constant_stereo_128.mp3");
        let file = File::open(&path).unwrap();
        let bufreader = BufReader::new(file);
        let decoder = Decoder::decode_headers(bufreader).unwrap();
        let mut frame_count = 0;
        let mut error_count = 0;

        for item in decoder {
            match item {
                Err(_) => {
                    if frame_count > 0 {
                        error_count += 1;
                    }
                }
                Ok(f) => {
                    frame_count += 1;
                    assert_eq!(f.mode, MadMode::Stereo);
                    assert_eq!(f.layer, MadLayer::LayerIII);
                    assert_eq!(f.bit_rate, 128000);
                    assert_eq!(f.sample_rate, 44100);
                    assert_eq!(f.samples.len(), 0);
                }
            }
        }
        assert_eq!(error_count, 0);
        assert_eq!(frame_count, 193);
    }

    #[test]
    fn test_bufreader() {
        let path = Path::new("sample_mp3s/constant_stereo_128.mp3");
        let file = File::open(&path).unwrap();
        let bufreader = BufReader::new(file);
        let decoder = Decoder::decode(bufreader).unwrap();
        let mut frame_count = 0;
        let mut error_count = 0;

        for item in decoder {
            match item {
                Err(_) => {
                    if frame_count > 0 {
                        error_count += 1;
                    }
                }
                Ok(f) => {
                    frame_count += 1;
                    assert_eq!(f.sample_rate, 44100);
                    assert_eq!(f.mode, MadMode::Stereo);
                    assert_eq!(f.layer, MadLayer::LayerIII);
                    assert_eq!(f.bit_rate, 128000);
                    assert_eq!(f.samples.len(), 2);
                    assert_eq!(f.samples[0].len(), 1152);
                }
            }
        }
        assert_eq!(error_count, 0);
        assert_eq!(frame_count, 193);
    }

    #[test]
    fn test_decode_interval() {
        let path = Path::new("sample_mp3s/constant_stereo_128.mp3");
        let file = File::open(&path).unwrap();
        let decoder =
            Decoder::decode_interval(file, Duration::from_secs(3), Duration::from_secs(4)).unwrap();
        let mut frame_count = 0;
        let mut error_count = 0;

        for item in decoder {
            match item {
                Err(_) => {
                    if frame_count > 0 {
                        error_count += 1;
                    }
                }
                Ok(f) => {
                    frame_count += 1;
                    assert_eq!(f.sample_rate, 44100);
                    assert_eq!(f.samples.len(), 2);
                    assert_eq!(f.samples[0].len(), 1152);
                }
            }
        }
        assert_eq!(error_count, 0);
        assert_eq!(frame_count, 39);
    }

    #[test]
    fn test_interval_beyond_eof() {
        let path = Path::new("sample_mp3s/constant_stereo_128.mp3");
        let file = File::open(&path).unwrap();
        let mut decoder =
            Decoder::decode_interval(file, Duration::from_secs(60), Duration::from_secs(65))
                .unwrap();

        assert!(decoder.next().is_none());
    }

    #[test]
    fn test_decode_empty_interval() {
        let path = Path::new("sample_mp3s/constant_stereo_128.mp3");
        let file = File::open(&path).unwrap();
        let decoder =
            Decoder::decode_interval(file, Duration::from_secs(2), Duration::from_secs(2)).unwrap();
        let mut frame_count = 0;
        let mut error_count = 0;

        for item in decoder {
            match item {
                Err(_) => {
                    if frame_count > 0 {
                        error_count += 1;
                    }
                }
                Ok(f) => {
                    frame_count += 1;
                    assert_eq!(f.sample_rate, 44100);
                    assert_eq!(f.samples.len(), 2);
                    assert_eq!(f.samples[0].len(), 1152);
                }
            }
        }
        assert_eq!(error_count, 0);
        assert_eq!(frame_count, 0);
    }

    #[test]
    fn test_decode_overlong_interval() {
        let path = Path::new("sample_mp3s/constant_stereo_128.mp3");
        let file = File::open(&path).unwrap();
        let decoder =
            Decoder::decode_interval(file, Duration::from_secs(3), Duration::from_secs(45))
                .unwrap();
        let mut frame_count = 0;
        let mut error_count = 0;

        for item in decoder {
            match item {
                Err(_) => {
                    if frame_count > 0 {
                        error_count += 1;
                    }
                }
                Ok(f) => {
                    frame_count += 1;
                    assert_eq!(f.sample_rate, 44100);
                    assert_eq!(f.samples.len(), 2);
                    assert_eq!(f.samples[0].len(), 1152);
                }
            }
        }
        assert_eq!(error_count, 0);
        assert_eq!(frame_count, 77);
    }

    #[test]
    fn constant_stereo_128() {
        let path = Path::new("sample_mp3s/constant_stereo_128.mp3");
        let file = File::open(&path).unwrap();
        let decoder = Decoder::decode(file).unwrap();
        let mut frame_count = 0;
        let mut error_count = 0;

        for item in decoder {
            match item {
                Err(_) => {
                    if frame_count > 0 {
                        error_count += 1;
                    }
                }
                Ok(f) => {
                    frame_count += 1;
                    assert_eq!(f.sample_rate, 44100);
                    assert_eq!(f.mode, MadMode::Stereo);
                    assert_eq!(f.layer, MadLayer::LayerIII);
                    assert_eq!(f.bit_rate, 128000);
                    assert_eq!(f.samples.len(), 2);
                    assert_eq!(f.samples[0].len(), 1152);
                }
            }
        }
        assert_eq!(error_count, 0);
        assert_eq!(frame_count, 193);
    }

    #[test]
    fn constant_joint_stereo_128() {
        let path = Path::new("sample_mp3s/constant_joint_stereo_128.mp3");
        let file = File::open(&path).unwrap();
        let decoder = Decoder::decode(file).unwrap();
        let mut frame_count = 0;
        let mut error_count = 0;

        for item in decoder {
            match item {
                Err(_) => {
                    if frame_count > 0 {
                        error_count += 1;
                    }
                }
                Ok(f) => {
                    frame_count += 1;
                    assert_eq!(f.sample_rate, 44100);
                    assert_eq!(f.mode, MadMode::JointStereo);
                    assert_eq!(f.layer, MadLayer::LayerIII);
                    assert_eq!(f.bit_rate, 128000);
                    assert_eq!(f.samples.len(), 2);
                    assert_eq!(f.samples[0].len(), 1152);
                }
            }
        }
        assert_eq!(error_count, 0);
        assert_eq!(frame_count, 950);
    }

    #[test]
    fn average_stereo_128() {
        let path = Path::new("sample_mp3s/average_stereo_128.mp3");
        let file = File::open(&path).unwrap();
        let decoder = Decoder::decode(file).unwrap();
        let mut frame_count = 0;
        let mut error_count = 0;

        for item in decoder {
            match item {
                Err(_) => {
                    if frame_count > 0 {
                        error_count += 1;
                    }
                }
                Ok(f) => {
                    frame_count += 1;
                    assert_eq!(f.sample_rate, 44100);
                    assert_eq!(f.mode, MadMode::Stereo);
                    assert_eq!(f.layer, MadLayer::LayerIII);
                    assert_eq!(f.samples.len(), 2);
                    assert_eq!(f.samples[0].len(), 1152);
                }
            }
        }
        assert_eq!(error_count, 0);
        assert_eq!(frame_count, 193);
    }

    #[test]
    fn constant_stereo_320() {
        let path = Path::new("sample_mp3s/constant_stereo_320.mp3");
        let file = File::open(&path).unwrap();
        let decoder = Decoder::decode(file).unwrap();
        let mut frame_count = 0;
        let mut error_count = 0;

        for item in decoder {
            match item {
                Err(_) => {
                    if frame_count > 0 {
                        error_count += 1;
                    }
                }
                Ok(f) => {
                    frame_count += 1;
                    assert_eq!(f.sample_rate, 44100);
                    assert_eq!(f.mode, MadMode::Stereo);
                    assert_eq!(f.layer, MadLayer::LayerIII);
                    assert_eq!(f.bit_rate, 320000);
                    assert_eq!(f.samples.len(), 2);
                    assert_eq!(f.samples[0].len(), 1152);
                }
            }
        }
        assert_eq!(error_count, 0);
        assert_eq!(frame_count, 193);
    }

    #[test]
    fn variable_joint_stereo() {
        let path = Path::new("sample_mp3s/variable_joint_stereo.mp3");
        let file = File::open(&path).unwrap();
        let decoder = Decoder::decode(file).unwrap();
        let mut frame_count = 0;
        let mut error_count = 0;

        for item in decoder {
            match item {
                Err(_) => {
                    if frame_count > 0 {
                        error_count += 1
                    }
                }
                Ok(f) => {
                    frame_count += 1;
                    assert_eq!(f.sample_rate, 44100);
                    assert_eq!(f.mode, MadMode::JointStereo);
                    assert_eq!(f.layer, MadLayer::LayerIII);
                    assert_eq!(f.samples.len(), 2);
                    assert_eq!(f.samples[0].len(), 1152);
                }
            }
        }
        assert_eq!(error_count, 0);
        assert_eq!(frame_count, 193);
    }

    #[test]
    fn variable_stereo() {
        let path = Path::new("sample_mp3s/variable_stereo.mp3");
        let file = File::open(&path).unwrap();
        let decoder = Decoder::decode(file).unwrap();
        let mut frame_count = 0;
        let mut error_count = 0;

        for item in decoder {
            match item {
                Err(_) => {
                    if frame_count > 0 {
                        error_count += 1
                    }
                }
                Ok(f) => {
                    frame_count += 1;
                    assert_eq!(f.sample_rate, 44100);
                    assert_eq!(f.samples.len(), 2);
                    assert_eq!(f.samples[0].len(), 1152);
                }
            }
        }
        assert_eq!(error_count, 0);
        assert_eq!(frame_count, 193);
    }

    #[test]
    fn constant_stereo_16() {
        let path = Path::new("sample_mp3s/constant_stereo_16.mp3");
        let file = File::open(&path).unwrap();
        let decoder = Decoder::decode(file).unwrap();
        let mut frame_count = 0;
        let mut error_count = 0;

        for item in decoder {
            match item {
                Err(_) => {
                    if frame_count > 0 {
                        error_count += 1;
                    }
                }
                Ok(f) => {
                    frame_count += 1;
                    assert_eq!(f.sample_rate, 24000);
                    assert_eq!(f.mode, MadMode::Stereo);
                    assert_eq!(f.layer, MadLayer::LayerIII);
                    assert_eq!(f.bit_rate, 16000);
                    assert_eq!(f.samples.len(), 2);
                    assert_eq!(f.samples[0].len(), 576);
                }
            }
        }
        assert_eq!(error_count, 0);
        assert_eq!(frame_count, 210);
    }

    #[test]
    fn constant_single_channel_128() {
        let path = Path::new("sample_mp3s/constant_single_channel_128.mp3");
        let file = File::open(&path).unwrap();
        let decoder = Decoder::decode(file).unwrap();
        let mut frame_count = 0;
        let mut error_count = 0;

        for item in decoder {
            match item {
                Err(_) => {
                    if frame_count > 0 {
                        error_count += 1;
                    }
                }
                Ok(f) => {
                    frame_count += 1;
                    assert_eq!(f.sample_rate, 44100);
                    assert_eq!(f.mode, MadMode::SingleChannel);
                    assert_eq!(f.layer, MadLayer::LayerIII);
                    assert_eq!(f.bit_rate, 128000);
                    assert_eq!(f.samples.len(), 1);
                    assert_eq!(f.samples[0].len(), 1152);
                }
            }
        }
        assert_eq!(error_count, 0);
        assert_eq!(frame_count, 193);
    }

    fn gather_min_max<'a, I: IntoIterator<Item=&'a MadFixed32>>(iter: I, min_max: &mut (i32, i32)) {
        // to_raw() is used, because other conversions do clipping to [-1, 1]
        for s in iter.into_iter().map(|v| v.to_raw()) {
            if min_max.0 > s {
                min_max.0 = s;
            } else if min_max.1 < s {
                min_max.1 = s;
            }
        }
    }

    fn assert_min_max(min_max: (i32, i32), expected: (f64, f64)) {
        // A MadFixed32 constant equal to 1
        const ONE: i32 = 0x10000000;

        let (min_sample, max_sample) = min_max;
        let min_sample = min_sample as f64 / ONE as f64;
        let max_sample = max_sample as f64 / ONE as f64;

        assert!((min_sample - expected.0).abs() < 0.05, "Min sample not close to {}: {}", expected.0, min_sample);
        assert!((max_sample - expected.1).abs() < 0.05, "Max sample not close to {}: {}", expected.1, max_sample);
    }

    #[test]
    fn constant_single_channel_320_11025hz_tone() {
        let path = Path::new("sample_mp3s/constant_single_channel_320_11025hz_tone.mp3");
        let file = File::open(&path).unwrap();
        let decoder = Decoder::decode(file).unwrap();
        let mut frame_count = 0;
        let mut error_count = 0;
        let mut min_max_samples = (0, 0);

        for item in decoder {
            match item {
                Err(_) => {
                    if frame_count > 0 {
                        error_count += 1;
                    }
                }
                Ok(f) => {
                    frame_count += 1;
                    assert_eq!(f.sample_rate, 44100);
                    assert_eq!(f.mode, MadMode::SingleChannel);
                    assert_eq!(f.layer, MadLayer::LayerIII);
                    assert_eq!(f.bit_rate, 320000);
                    assert_eq!(f.samples.len(), 1);
                    assert_eq!(f.samples[0].len(), 1152);

                    gather_min_max(f.samples[0].iter(), &mut min_max_samples);
                }
            }
        }
        assert_eq!(error_count, 0);
        assert_eq!(frame_count, 40);

        // Check that the raw output signal is approximately within [-1, 1] interval
        assert_min_max(min_max_samples, (-1.0, 1.0));
    }

    #[allow(unused_variables)]
    #[test]
    fn test_readme_md() {
        use std::fs::File;
        use std::path::Path;

        let path = Path::new("sample_mp3s/constant_stereo_128.mp3");
        let file = File::open(&path).unwrap();
        let file2 = File::open(&path).unwrap();
        let decoder = Decoder::decode(file).unwrap();

        for decoding_result in decoder {
            match decoding_result {
                Err(e) => println!("Error: {:?}", e),
                Ok(frame) => {
                    println!("Frame sample rate: {}", frame.sample_rate);
                    println!(
                        "First audio sample (left channel): {:?}",
                        frame.samples[0][0]
                    );
                    println!(
                        "First audio sample (right channel): {:?}",
                        frame.samples[1][0]
                    );
                }
            }
        }
        let partial_decoder =
            Decoder::decode_interval(file2, Duration::from_secs(30), Duration::from_secs(60))
                .unwrap();
    }
}<|MERGE_RESOLUTION|>--- conflicted
+++ resolved
@@ -254,27 +254,15 @@
 
         let pcm = &self.synth.pcm;
         let samples = pcm.samples
-<<<<<<< HEAD
-                         .into_iter()
-                         .take(pcm.channels as usize)
-                         .map(|ch| {
-                             ch.into_iter()
-                               .take(pcm.length as usize)
-                               .map(|sample| MadFixed32::new(*sample))
-                               .collect()
-                         })
-                         .collect();
-=======
             .into_iter()
             .take(pcm.channels as usize)
             .map(|ch| {
                 ch.into_iter()
                     .take(pcm.length as usize)
-                    .map(|sample| MadFixed32::from(*sample))
+                    .map(|sample| MadFixed32::new(*sample))
                     .collect()
             })
             .collect();
->>>>>>> 20737c8e
 
         Ok(Frame {
             sample_rate: pcm.sample_rate,
