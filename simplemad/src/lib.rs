--- conflicted
+++ resolved
@@ -132,17 +132,11 @@
             mad_stream_init(&mut new_decoder.stream);
             mad_frame_init(&mut new_decoder.frame);
             mad_synth_init(&mut new_decoder.synth);
-<<<<<<< HEAD
-            mad_stream_buffer(&new_decoder.stream,
-                              new_decoder.buffer.as_ptr(),
-                              bytes_read as c_ulong);
-=======
             mad_stream_buffer(
                 &mut new_decoder.stream,
                 new_decoder.buffer.as_ptr(),
                 bytes_read as c_ulong,
             );
->>>>>>> 9f8fe9e9
         }
 
         Ok(new_decoder)
@@ -305,17 +299,11 @@
         }
 
         unsafe {
-<<<<<<< HEAD
-            mad_stream_buffer(&self.stream,
-                              self.buffer.as_ptr(),
-                              free_region_start as c_ulong);
-=======
             mad_stream_buffer(
                 &mut self.stream,
                 self.buffer.as_ptr(),
                 free_region_start as c_ulong,
             );
->>>>>>> 9f8fe9e9
         }
 
         let bytes_read = free_region_start - unused_byte_count;
@@ -387,15 +375,10 @@
 
 fn frame_duration(frame: &MadFrame) -> Duration {
     let duration = &frame.header.duration;
-<<<<<<< HEAD
-    Duration::new(duration.seconds as u64,
-                  ((duration.fraction as u64) * 1_000_000_000 / 352_800_000) as u32)
-=======
     Duration::new(
         duration.seconds as u64,
-        ((duration.fraction as u64) * 1_000_000_000 / 352800000) as u32,
+        ((duration.fraction as u64) * 1_000_000_000 / 352_800_000) as u32,
     )
->>>>>>> 9f8fe9e9
 }
 
 #[derive(Clone, Copy, Default, Debug)]
